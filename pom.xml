--- conflicted
+++ resolved
@@ -1,13 +1,4 @@
 <?xml version="1.0" encoding="UTF-8"?>
-<<<<<<< HEAD
-<project xmlns="http://maven.apache.org/POM/4.0.0" xmlns:xsi="http://www.w3.org/2001/XMLSchema-instance" xsi:schemaLocation="http://maven.apache.org/POM/4.0.0 http://maven.apache.org/xsd/maven-4.0.0.xsd">
-  <modelVersion>4.0.0</modelVersion>
-  <groupId>org.mule.modules</groupId>
-  <artifactId>mule-module-twitter</artifactId>
-  <packaging>mule-module</packaging>
-  <name>Mule Twitter Connector</name>
-  <version>2.3-SNAPSHOT</version>
-=======
 <project xmlns="http://maven.apache.org/POM/4.0.0" xmlns:xsi="http://www.w3.org/2001/XMLSchema-instance"
          xsi:schemaLocation="http://maven.apache.org/POM/4.0.0 http://maven.apache.org/xsd/maven-4.0.0.xsd">
     <modelVersion>4.0.0</modelVersion>
@@ -16,7 +7,6 @@
     <version>4.0-SNAPSHOT</version>
     <packaging>mule-module</packaging>
     <name>Mule Twitter Connector</name>
->>>>>>> 826cae47
 
     <properties>
         <mule.version>3.2.0</mule.version>
@@ -26,309 +16,6 @@
         <mockito.version>1.8.2</mockito.version>
     </properties>
 
-<<<<<<< HEAD
-    &lt;?xml version="1.0" encoding="UTF-8"?&gt;
-    &lt;mule xmlns="http://www.mulesoft.org/schema/mule/core" xmlns:xsi="http://www.w3.org/2001/XMLSchema-instance"
-        xmlns:spring="http://www.springframework.org/schema/beans"
-        xmlns:twitter="http://www.mulesoft.org/schema/mule/twitter"
-        xmlns:json="http://www.mulesoft.org/schema/mule/json"
-        xsi:schemaLocation="http://www.springframework.org/schema/beans http://www.springframework.org/schema/beans/spring-beans-3.0.xsd
-                              http://www.mulesoft.org/schema/mule/core http://www.mulesoft.org/schema/mule/core/3.1/mule.xsd
-                              http://www.mulesoft.org/schema/mule/json http://www.mulesoft.org/schema/mule/json/3.1/mule-json.xsd
-                              http://www.mulesoft.org/schema/mule/twitter http://www.mulesoft.org/schema/mule/twitter/1.0-SNAPSHOT/mule-twitter.xsd"&gt;
-                              
-        &lt;twitter:config consumerKey="${consumer.key}" consumerSecret="${consumer.secret}"/&gt;
-        
-        &lt;flow name="TwitterTest"&gt;
-            &lt;inbound-endpoint address="http://localhost:9002/get-statuses"/&gt;
-            &lt;response&gt;
-                &lt;json:object-to-json-transformer/&gt;
-            &lt;/response&gt;
-            &lt;twitter:get-public-timeline/&gt;
-        &lt;/flow&gt;
-        ....
-        
-Authenticating with OAuth
--------------------------
-With OAuth 1.0, you must do a two step process to authenticate the connector. 
-First, request authorization from Twitter. Then, submit the OAuth verifier code back 
-to the connector.
-
-You'll need to set up the following two flows to do this:
-
-    &lt;flow name="request-authorization"&gt;
-        &lt;inbound-endpoint address="http://localhost:9002/twitter/request-authorization"/&gt;
-        &lt;twitter:request-authorization/&gt;
-        &lt;message-properties-transformer&gt;
-            &lt;add-message-property key="http.status" value="302"/&gt;
-            &lt;add-message-property key="Location" value="#[payload]"/&gt;
-        &lt;/message-properties-transformer&gt;
-    &lt;/flow&gt;
-    
-    &lt;flow name="set-oauth-verifier"&gt;
-        &lt;inbound-endpoint address="http://localhost:9002/twitter/set-oauth-verifier"/&gt;
-        &lt;logger /&gt;
-        &lt;twitter:set-oauth-verifier oauthVerifier="#[header:inbound:verifier]"/&gt;
-    &lt;/flow&gt;
-    
-The first flow will redirect you to the Twitter authorization page once the connector has
-requested an authentication token. The second flow will allow you to set the OAuth verifier code.
-
-To authenticate your connector, do the following:
-
-- [Create a Twitter account](http://twitter.com)
-- [Register your application](http://dev.twitter.com/login?redirect_after_login=%2Fapps%2Fnew) with Twitter  
-- Set your OAuth consumer key and secret on your config element as shown above
-- Go to http://localhost:9002/twitter/request-authorization in your browser
-- You will be redirected to the Twitter authorization page. Click Authorize.
-- Take the resulting OAuth verifier code and go to http://localhost:9002/twitter/set-oauth-verifier?verifier=OAUTH_VERIFIER in your browser.
-- Your access token and secret will be logged to your application logs. You can use those to avoid future authentication setup by setting the accessToken and accessTokenSecret attributes on the connector.
-
-    </description>
-  <url>http://www.muleforge.org/projects/twitter-connector</url>
-
-  <properties>
-    <mule.version>3.1.0</mule.version>
-    <mule.devkit.version>3.0-SNAPSHOT</mule.devkit.version>
-    <junit.version>4.8.2</junit.version>
-    <mockito.version>1.8.2</mockito.version>
-    <eclipsePluginVersion>2.8</eclipsePluginVersion>
-    <vmtype>org.eclipse.jdt.internal.debug.ui.launcher.StandardVMType</vmtype>
-    <!-- Jersey client is JDK6 only -->
-    <jdk.name>JavaSE-1.6</jdk.name>
-    <jdk.version>1.6</jdk.version>
-    <twitter4j.version>2.2.4</twitter4j.version>
-  </properties>
-
-  <build>
-    <pluginManagement>
-      <plugins>
-        <plugin>
-          <groupId>org.mule.tools.devkit</groupId>
-          <artifactId>mule-devkit-maven-plugin</artifactId>
-          <version>${mule.devkit.version}</version>
-          <extensions>true</extensions>
-        </plugin>
-      </plugins>
-    </pluginManagement>
-
-    <extensions>
-      <extension>
-        <groupId>org.apache.maven.wagon</groupId>
-        <artifactId>wagon-webdav</artifactId>
-        <version>1.0-beta-2</version>
-      </extension>
-    </extensions>
-    <plugins>
-      <plugin>
-        <groupId>org.apache.maven.plugins</groupId>
-        <artifactId>maven-compiler-plugin</artifactId>
-        <version>2.3.2</version>
-        <configuration>
-          <source>1.6</source>
-          <target>1.6</target>
-          <encoding>ISO-8859-1</encoding>
-        </configuration>
-      </plugin>
-      <plugin>
-        <groupId>org.apache.maven.plugins</groupId>
-        <artifactId>maven-eclipse-plugin</artifactId>
-        <version>${eclipsePluginVersion}</version>
-        <configuration>
-          <!--
-            by default download all sources when generating project
-            files
-          -->
-          <downloadSources>true</downloadSources>
-          <classpathContainers>
-            <classpathContainer>org.eclipse.jdt.launching.JRE_CONTAINER/${vmtype}/${jdk.name}
-                        </classpathContainer>
-          </classpathContainers>
-        </configuration>
-      </plugin>
-    <!-- <plugin>
-        <groupId>org.apache.maven.plugins</groupId>mave
-        <artifactId>maven-javadoc-plugin</artifactId>
-        <version>2.8</version>
-        <executions>
-          <execution>
-            <id>attach-javadocs</id>
-            <goals>
-              <goal>jar</goal>
-            </goals>
-          </execution>
-        </executions>
-        <configuration>
-          <docletArtifact>
-            <groupId>org.mule.tools.devkit</groupId>
-            <artifactId>mule-devkit-doclet</artifactId>
-            <version>1.0-SNAPSHOT</version>
-          </docletArtifact>
-          <doclet>org.mule.devkit.doclet.Doclava</doclet>
-          <bootclasspath>${sun.boot.class.path}</bootclasspath>
-          <additionalparam>
-            -quiet
-            -federate JDK
-            http://download.oracle.com/javase/6/docs/api/index.html?
-            -federationxml JDK
-            http://doclava.googlecode.com/svn/static/api/openjdk-6.xml
-            -hdf project.name "${project.name}"
-            -d
-            ${project.build.directory}/apidocs
-                    </additionalparam>
-          <useStandardDocletOptions>false</useStandardDocletOptions>
-          <additionalJOption>-J-Xmx1024m</additionalJOption>
-        </configuration>
-      </plugin>  --> 
-      <plugin>
-        <groupId>org.apache.maven.plugins</groupId>
-        <artifactId>maven-idea-plugin</artifactId>
-        <version>2.2</version>
-        <configuration>
-          <downloadSources>true</downloadSources>
-          <jdkName>${jdk.version}</jdkName>
-        </configuration>
-      </plugin>
-
-      <!-- The release distribution for this project -->
-      <plugin>
-        <groupId>org.apache.maven.plugins</groupId>
-        <artifactId>maven-assembly-plugin</artifactId>
-        <version>2.2</version>
-        <configuration>
-          <finalName>${project.artifactId}-${project.version}</finalName>
-          <descriptors>
-            <descriptor>assembly.xml</descriptor>
-          </descriptors>
-          <appendAssemblyId>false</appendAssemblyId>
-        </configuration>
-      </plugin>
-      
-       <plugin>
-        <groupId>org.apache.maven.plugins</groupId>
-        <artifactId>maven-release-plugin</artifactId>
-        <configuration>
-          <autoVersionSubmodules>true</autoVersionSubmodules>
-          <pushChanges>false</pushChanges>
-        </configuration>
-        <version>2.1</version>
-      </plugin>
-
-      <plugin>
-        <groupId>com.mycila.maven-license-plugin</groupId>
-        <artifactId>maven-license-plugin</artifactId>
-        <version>1.8.0</version>
-        <configuration>
-          <header>LICENSE_HEADER.txt</header>
-          <excludes>
-            <exclude>target/**</exclude>
-            <exclude>.gitignore</exclude>
-            <exclude>**/*.txt</exclude>
-            <exclude>**/*.ftl</exclude>
-            <exclude>**/build-number.txt</exclude> <!-- bamboo -->
-          </excludes>
-        </configuration>
-        <executions>
-          <execution>
-            <goals>
-              <goal>check</goal>
-            </goals>
-          </execution>
-        </executions>
-      </plugin>
-
-      <!-- Devkit -->
-      <plugin>
-        <groupId>org.mule.tools.devkit</groupId>
-        <artifactId>mule-devkit-maven-plugin</artifactId>
-        <version>${mule.devkit.version}</version>
-      </plugin>
-    </plugins>
-  </build>
-
-  <!-- plugins for creating site reports -->
-  <reporting>
-    <plugins>
-      <plugin>
-        <groupId>org.apache.maven.plugins</groupId>
-        <artifactId>maven-surefire-report-plugin</artifactId>
-        <version>2.6</version>
-      </plugin>
-      <plugin>
-        <groupId>org.apache.maven.plugins</groupId>
-        <artifactId>maven-pmd-plugin</artifactId>
-        <version>2.5</version>
-        <configuration>
-          <targetJdk>${jdk.version}</targetJdk>
-        </configuration>
-      </plugin>
-      <plugin>
-        <groupId>org.codehaus.mojo</groupId>
-        <artifactId>cobertura-maven-plugin</artifactId>
-        <version>2.4</version>
-      </plugin>
-      <plugin>
-        <groupId>org.codehaus.mojo</groupId>
-        <artifactId>taglist-maven-plugin</artifactId>
-        <version>2.4</version>
-        <configuration>
-          <tags>
-            <tag>TODO</tag>
-            <tag>@todo</tag>
-            <tag>FIXME</tag>
-            <tag>@fixme</tag>
-            <tag>@deprecated</tag>
-          </tags>
-        </configuration>
-      </plugin>
-      <plugin>
-        <groupId>org.apache.maven.plugins</groupId>
-        <artifactId>maven-jxr-plugin</artifactId>
-        <version>2.2</version>
-      </plugin>
-      <plugin>
-        <groupId>org.codehaus.mojo</groupId>
-        <artifactId>jdepend-maven-plugin</artifactId>
-        <version>2.0-beta-2</version>
-      </plugin>
-      <plugin>
-        <groupId>org.codehaus.mojo</groupId>
-        <artifactId>findbugs-maven-plugin</artifactId>
-        <version>2.3.1</version>
-      </plugin>
-    </plugins>
-  </reporting>
-
-  <dependencies>
-    <!-- Mule Dependencies -->
-    <dependency>
-      <groupId>org.mule.transports</groupId>
-      <artifactId>mule-transport-http</artifactId>
-      <version>${mule.version}</version>
-    </dependency>
-    <dependency>
-      <groupId>org.mule.modules</groupId>
-      <artifactId>mule-module-spring-config</artifactId>
-      <version>${mule.version}</version>
-      <optional>true</optional>
-    </dependency>
-    <dependency>
-      <groupId>org.mule.modules</groupId>
-      <artifactId>mule-module-json</artifactId>
-      <version>${mule.version}</version>
-      <scope>test</scope>
-    </dependency>
-    <dependency>
-      <groupId>org.twitter4j</groupId>
-      <artifactId>twitter4j-core</artifactId>
-      <version>${twitter4j.version}</version>
-    </dependency>
-    <dependency>
-  <groupId>org.twitter4j</groupId>
-  <artifactId>twitter4j-stream</artifactId>
-  <version>${twitter4j.version}</version>
-</dependency>
-=======
     <build>
         <pluginManagement>
             <plugins>
@@ -528,7 +215,6 @@
 	      <scope>compile</scope>
 	    </dependency>
     </dependencies>
->>>>>>> 826cae47
 
     <repositories>
         <repository>
